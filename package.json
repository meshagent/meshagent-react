{
    "name": "@meshagent/meshagent-react",
<<<<<<< HEAD
    "version": "0.5.15",
=======
    "version": "0.5.17",
>>>>>>> f5bce901
    "description": "Meshagent React Client",
    "homepage": "https://github.com/meshagent/meshagent-react",
    "scripts": {
        "build": "mkdir -p dist && ./scripts/build.sh"
    },
    "author": "Meshagent Software",
    "license": "Apache-2.0",
    "type": "module",
    "module": "dist/esm/index.js",
    "main": "./dist/esm/index.js",
    "types": "dist/index.d.ts",
    "exports": {
        ".": {
            "module": "./dist/esm/index.js",
            "default": "./dist/cjs/index.js"
        },
        "./package.json": "./package.json"
    },
    "files": [
        "dist",
        "!dist/**/test",
        "LICENSE",
        "README.md",
        "CHANGELOG.md"
    ],
    "devDependencies": {
        "@types/react": "^19.1.8",
        "@types/react-dom": "^19.1.6"
    },
    "dependencies": {
        "react": "^19.1.0",
<<<<<<< HEAD
        "@meshagent/meshagent": "^0.5.15",
=======
        "@meshagent/meshagent": "^0.5.17",
>>>>>>> f5bce901
        "react-dom": "^19.1.0",
        "typescript": "^5.8.3",
        "uuid": "^11.1.0"
    }
}<|MERGE_RESOLUTION|>--- conflicted
+++ resolved
@@ -1,10 +1,6 @@
 {
     "name": "@meshagent/meshagent-react",
-<<<<<<< HEAD
-    "version": "0.5.15",
-=======
     "version": "0.5.17",
->>>>>>> f5bce901
     "description": "Meshagent React Client",
     "homepage": "https://github.com/meshagent/meshagent-react",
     "scripts": {
@@ -36,11 +32,7 @@
     },
     "dependencies": {
         "react": "^19.1.0",
-<<<<<<< HEAD
-        "@meshagent/meshagent": "^0.5.15",
-=======
         "@meshagent/meshagent": "^0.5.17",
->>>>>>> f5bce901
         "react-dom": "^19.1.0",
         "typescript": "^5.8.3",
         "uuid": "^11.1.0"
