--- conflicted
+++ resolved
@@ -31,15 +31,10 @@
         "@types/react-dom": "^19.1.6"
     },
     "dependencies": {
-<<<<<<< HEAD
-        "@meshagent/meshagent": "^0.5.15",
         "base-64": "^1.0.0",
         "livekit-client": "^2.15.5",
         "react": "^19.1.0",
-=======
-        "react": "^19.1.0",
         "@meshagent/meshagent": "^0.5.17",
->>>>>>> 86cb74bf
         "react-dom": "^19.1.0",
         "typescript": "^5.8.3",
         "uuid": "^11.1.0",
