{
    "name": "@meshagent/meshagent-react",
    "version": "0.5.15",
    "description": "Meshagent React Client",
    "homepage": "https://github.com/meshagent/meshagent-react",
    "scripts": {
        "build": "mkdir -p dist && ./scripts/build.sh"
    },
    "author": "Meshagent Software",
    "license": "Apache-2.0",
    "type": "module",
    "module": "dist/esm/index.js",
    "main": "./dist/esm/index.js",
    "types": "dist/index.d.ts",
    "exports": {
        ".": {
            "module": "./dist/esm/index.js",
            "default": "./dist/cjs/index.js"
        },
        "./package.json": "./package.json"
    },
    "files": [
        "dist",
        "!dist/**/test",
        "LICENSE",
        "README.md",
        "CHANGELOG.md"
    ],
    "devDependencies": {
        "@types/react": "^19.1.8",
        "@types/react-dom": "^19.1.6"
    },
    "dependencies": {
<<<<<<< HEAD
        "@meshagent/meshagent": "^0.5.14",
        "livekit-client": "^2.15.5",
        "react": "^19.1.0",
=======
        "react": "^19.1.0",
        "@meshagent/meshagent": "^0.5.15",
>>>>>>> 74fc4f1b
        "react-dom": "^19.1.0",
        "typescript": "^5.8.3",
        "uuid": "^11.1.0"
    }
}<|MERGE_RESOLUTION|>--- conflicted
+++ resolved
@@ -31,14 +31,9 @@
         "@types/react-dom": "^19.1.6"
     },
     "dependencies": {
-<<<<<<< HEAD
-        "@meshagent/meshagent": "^0.5.14",
+        "@meshagent/meshagent": "^0.5.15",
         "livekit-client": "^2.15.5",
         "react": "^19.1.0",
-=======
-        "react": "^19.1.0",
-        "@meshagent/meshagent": "^0.5.15",
->>>>>>> 74fc4f1b
         "react-dom": "^19.1.0",
         "typescript": "^5.8.3",
         "uuid": "^11.1.0"
