{
    "name": "@meshagent/meshagent-react",
    "version": "0.5.2",
    "description": "Meshagent React Client",
    "homepage": "https://github.com/meshagent/meshagent-react",
    "scripts": {
        "build": "mkdir -p dist && ./scripts/build.sh"
    },
    "author": "Meshagent Software",
    "license": "Apache-2.0",
    "type": "module",
    "module": "dist/esm/index.js",
    "main": "./dist/esm/index.js",
    "types": "dist/index.d.ts",
    "exports": {
        ".": {
            "module": "./dist/esm/index.js",
            "default": "./dist/cjs/index.js"
        },
        "./package.json": "./package.json"
    },
    "files": [
        "dist",
        "!dist/**/test",
        "LICENSE",
        "README.md",
        "CHANGELOG.md"
    ],
    "devDependencies": {
        "@types/react": "^19.1.8",
        "@types/react-dom": "^19.1.6"
    },
    "dependencies": {
<<<<<<< HEAD
=======
        "react": "^19.1.0",
>>>>>>> f38caef8
        "@meshagent/meshagent": "^0.5.2",
        "react-dom": "^19.1.0",
        "typescript": "^5.8.3",
        "uuid": "^11.1.0"
    }
}<|MERGE_RESOLUTION|>--- conflicted
+++ resolved
@@ -31,10 +31,7 @@
         "@types/react-dom": "^19.1.6"
     },
     "dependencies": {
-<<<<<<< HEAD
-=======
         "react": "^19.1.0",
->>>>>>> f38caef8
         "@meshagent/meshagent": "^0.5.2",
         "react-dom": "^19.1.0",
         "typescript": "^5.8.3",
